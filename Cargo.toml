# Copyright (c) Microsoft Corporation.
# Licensed under the MIT license.
# SPDX-License-Identifier: MIT

[workspace]
resolver = "2"
members = [
  "common",
  "proc-macros",
  "pub-sub-service",
  "samples/chariott-publisher",
  "samples/chariott-subscriber",
  "samples/common",
  "samples/simple-publisher",
  "samples/simple-subscriber"
]

[workspace.dependencies]
async-std = "1"
<<<<<<< HEAD
async-trait = "0.1.64"
clap = { version = "4.4.11" }
=======
async-trait = "0.1.76"
>>>>>>> 389c4592
config = "0.13.3"
ctrlc = { version = "3.4", features = ["termination"] }
env_logger = "0.10"
futures = "0.3"
home = "0.5.9"
include_dir = "0.7.3"
log = "^0.4"
paho-mqtt = "0.12"
proc-macro2 = "1.0.70"
prost = "0.12"
prost-types = "0.12"
quote = "1.0.23"
serde = "1.0.160"
serde_derive = "1.0.163"
serde_json = "^1.0"
strum = "0.25"
strum_macros = "0.25"
<<<<<<< HEAD
syn = { version = "2.0.40", features = ["extra-traits", "full"] }
tokio = { version = "1.35.0", features = ["time"] }
=======
tokio = { version = "1.35.1", features = ["time"] }
>>>>>>> 389c4592
tonic = "0.10"
tonic-build = "0.10"
tonic-reflection = "0.10"
url = "2.2"
uuid = "1.3.0"
yaml-rust = "0.4"<|MERGE_RESOLUTION|>--- conflicted
+++ resolved
@@ -17,12 +17,8 @@
 
 [workspace.dependencies]
 async-std = "1"
-<<<<<<< HEAD
-async-trait = "0.1.64"
+async-trait = "0.1.76"
 clap = { version = "4.4.11" }
-=======
-async-trait = "0.1.76"
->>>>>>> 389c4592
 config = "0.13.3"
 ctrlc = { version = "3.4", features = ["termination"] }
 env_logger = "0.10"
@@ -40,12 +36,8 @@
 serde_json = "^1.0"
 strum = "0.25"
 strum_macros = "0.25"
-<<<<<<< HEAD
 syn = { version = "2.0.40", features = ["extra-traits", "full"] }
-tokio = { version = "1.35.0", features = ["time"] }
-=======
 tokio = { version = "1.35.1", features = ["time"] }
->>>>>>> 389c4592
 tonic = "0.10"
 tonic-build = "0.10"
 tonic-reflection = "0.10"
