# Copyright (c) Microsoft Corporation.
# Licensed under the MIT license.
# SPDX-License-Identifier: MIT

[workspace]
resolver = "2"
members = [
  "common",
  "proc-macros",
  "pub-sub-service",
  "samples/chariott-publisher",
  "samples/chariott-subscriber",
  "samples/common",
  "samples/simple-publisher",
  "samples/simple-subscriber"
]

[workspace.dependencies]
async-std = "1"
async-trait = "0.1.64"
clap = { version = "4.4.11" }
config = "0.13.3"
ctrlc = { version = "3.0", features = ["termination"] }
env_logger = "0.10"
futures = "0.3"
<<<<<<< HEAD
home = "0.5.5"
include_dir = "0.7.3"
=======
home = "0.5.9"
>>>>>>> b78abaa4
log = "^0.4"
paho-mqtt = "0.12"
proc-macro2 = "1.0.70"
prost = "0.12"
prost-types = "0.12"
quote = "1.0.23"
serde = "1.0.160"
serde_derive = "1.0.163"
serde_json = "^1.0"
strum = "0.25"
strum_macros = "0.25"
<<<<<<< HEAD
syn = { version = "2.0.40", features = ["extra-traits", "full"] }
tokio = { version = "1.18.0", features = ["time"] }
=======
tokio = { version = "1.35.0", features = ["time"] }
>>>>>>> b78abaa4
tonic = "0.10"
tonic-build = "0.10"
tonic-reflection = "0.10"
url = "2.2"
uuid = "1.3.0"
yaml-rust = "0.4"<|MERGE_RESOLUTION|>--- conflicted
+++ resolved
@@ -23,12 +23,8 @@
 ctrlc = { version = "3.0", features = ["termination"] }
 env_logger = "0.10"
 futures = "0.3"
-<<<<<<< HEAD
-home = "0.5.5"
+home = "0.5.9"
 include_dir = "0.7.3"
-=======
-home = "0.5.9"
->>>>>>> b78abaa4
 log = "^0.4"
 paho-mqtt = "0.12"
 proc-macro2 = "1.0.70"
@@ -40,12 +36,8 @@
 serde_json = "^1.0"
 strum = "0.25"
 strum_macros = "0.25"
-<<<<<<< HEAD
 syn = { version = "2.0.40", features = ["extra-traits", "full"] }
-tokio = { version = "1.18.0", features = ["time"] }
-=======
 tokio = { version = "1.35.0", features = ["time"] }
->>>>>>> b78abaa4
 tonic = "0.10"
 tonic-build = "0.10"
 tonic-reflection = "0.10"
